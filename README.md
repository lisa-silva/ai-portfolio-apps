--- conflicted
+++ resolved
@@ -20,14 +20,9 @@
 
     Analysis Model: Designed a custom System Prompt that enforces a rigid, impartial analysis framework: Verification Status (TRUE, FALSE, or MISLEADING) with separate sections for Supporting and Contradicting Evidence.
 
-<<<<<<< HEAD
-🔗 Live URL (Political Fact-Checker): <https://lisa-silva-the-political-fact-checker-app.streamlit.app/>
+🔗 Live URL (Political Fact-Checker): https://lisa-silva-the-political-fact-checker-app.streamlit.app/
 
-2.🧠 The Premise Challenger App
-=======
-🔗 Live URL (Political Fact-Checker): https://lisa-silva-the-political-fact-checker-appr-app.streamlit.app/
 2. 🧠 The Premise Challenger App
->>>>>>> 69efd75f
 Project Goal: Structured Critical Analysis and Dialogue
 
 This app is a specialized critical thinking engine configured to promote constructive dialogue by synthesizing the strongest possible arguments across opposing viewpoints.
@@ -36,11 +31,7 @@
 
     Output Model: Output is rigidly structured to provide distinct, evidence-based Counter-Arguments and Supporting Evidence, demonstrating proficiency in complex output schema design.
 
-<<<<<<< HEAD
 🔗 Live URL (The Premise Challenger): <https://lisa-silva-the-premise-challenger-app.streamlit.app/>
-=======
-🔗 Live URL (The Premise Challenger): https://lisa-silva-the-premise-challenger-app.streamlit.app/
->>>>>>> 69efd75f
 
 3.⛪ Catechism-Scripture Analyzer App
 Project Goal: Deep Domain Expertise Applied to AI Synthesis
